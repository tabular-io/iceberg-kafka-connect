--- conflicted
+++ resolved
@@ -62,7 +62,6 @@
     workerTest(config, value);
   }
 
-<<<<<<< HEAD
   @Test
   public void testTopicToTableMapRoute() {
     when(config.topicToTableMap()).thenReturn(ImmutableMap.of(SRC_TOPIC_NAME, TABLE_NAME));
@@ -74,9 +73,7 @@
     SinkTaskContext context = mock(SinkTaskContext.class);
     when(context.assignment()).thenReturn(ImmutableSet.of(new TopicPartition(SRC_TOPIC_NAME, 0)));
 
-=======
   private void workerTest(IcebergSinkConfig config, Map<String, Object> value) {
->>>>>>> e942a59a
     WriterResult writeResult =
         new WriterResult(
             TableIdentifier.parse(TABLE_NAME),
