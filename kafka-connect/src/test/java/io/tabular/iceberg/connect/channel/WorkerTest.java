/*
 * Licensed to the Apache Software Foundation (ASF) under one
 * or more contributor license agreements.  See the NOTICE file
 * distributed with this work for additional information
 * regarding copyright ownership.  The ASF licenses this file
 * to you under the Apache License, Version 2.0 (the
 * "License"); you may not use this file except in compliance
 * with the License.  You may obtain a copy of the License at
 *
 *   http://www.apache.org/licenses/LICENSE-2.0
 *
 * Unless required by applicable law or agreed to in writing,
 * software distributed under the License is distributed on an
 * "AS IS" BASIS, WITHOUT WARRANTIES OR CONDITIONS OF ANY
 * KIND, either express or implied.  See the License for the
 * specific language governing permissions and limitations
 * under the License.
 */
package io.tabular.iceberg.connect.channel;

import static org.assertj.core.api.Assertions.assertThat;
import static org.mockito.ArgumentMatchers.any;
import static org.mockito.ArgumentMatchers.anyBoolean;
import static org.mockito.Mockito.mock;
import static org.mockito.Mockito.when;

import io.tabular.iceberg.connect.IcebergSinkConfig;
import io.tabular.iceberg.connect.data.IcebergWriter;
import io.tabular.iceberg.connect.data.IcebergWriterFactory;
import io.tabular.iceberg.connect.data.WriterResult;
<<<<<<< HEAD
import io.tabular.iceberg.connect.fixtures.EventTestUtil;
=======
import io.tabular.iceberg.connect.events.EventTestUtil;
>>>>>>> 690e62e0
import java.util.Map;
import org.apache.iceberg.catalog.TableIdentifier;
import org.apache.iceberg.connect.events.AvroUtil;
import org.apache.iceberg.connect.events.DataComplete;
import org.apache.iceberg.connect.events.DataWritten;
import org.apache.iceberg.connect.events.Event;
import org.apache.iceberg.connect.events.PayloadType;
import org.apache.iceberg.connect.events.StartCommit;
import org.apache.iceberg.relocated.com.google.common.collect.ImmutableList;
import org.apache.iceberg.relocated.com.google.common.collect.ImmutableMap;
import org.apache.iceberg.types.Types.StructType;
import org.apache.kafka.connect.sink.SinkRecord;
import org.junit.jupiter.api.Test;

public class WorkerTest {
  private static final String SRC_TOPIC_NAME = "src-topic";
  private static final String TABLE_NAME = "db.tbl";
  private static final String FIELD_NAME = "fld";

  @Test
  public void testStaticRoute() {
    IcebergSinkConfig config = mock(IcebergSinkConfig.class);
    when(config.tables()).thenReturn(ImmutableList.of(TABLE_NAME));
    when(config.catalogName()).thenReturn("catalog");
    Map<String, Object> value = ImmutableMap.of(FIELD_NAME, "val");
    workerTest(config, value);
  }

  @Test
  public void testDynamicRoute() {
    IcebergSinkConfig config = mock(IcebergSinkConfig.class);
    when(config.dynamicTablesEnabled()).thenReturn(true);
    when(config.tablesRouteField()).thenReturn(FIELD_NAME);
    when(config.catalogName()).thenReturn("catalog");

    Map<String, Object> value = ImmutableMap.of(FIELD_NAME, TABLE_NAME);
    workerTest(config, value);
  }

  private void workerTest(IcebergSinkConfig config, Map<String, Object> value) {
    WriterResult writeResult =
        new WriterResult(
            TableIdentifier.parse(TABLE_NAME),
            ImmutableList.of(EventTestUtil.createDataFile()),
            ImmutableList.of(),
            StructType.of());
    IcebergWriter writer = mock(IcebergWriter.class);
    when(writer.complete()).thenReturn(ImmutableList.of(writeResult));

    IcebergWriterFactory writerFactory = mock(IcebergWriterFactory.class);
    when(writerFactory.createWriter(any(), any(), anyBoolean())).thenReturn(writer);

    Writer worker = new Worker(config, writerFactory);

    // save a record
    SinkRecord rec = new SinkRecord(SRC_TOPIC_NAME, 0, null, "key", null, value, 0L);
<<<<<<< HEAD
    worker.save(ImmutableList.of(rec));

    UUID commitId = UUID.randomUUID();
    Event commitRequest = new Event(config.controlGroupId(), new StartCommit(commitId));
    byte[] bytes = AvroUtil.encode(commitRequest);
    consumer.addRecord(new ConsumerRecord<>(CTL_TOPIC_NAME, 0, 1, "key", bytes));

    worker.process();

    assertThat(producer.history()).hasSize(2);

    Event event = AvroUtil.decode(producer.history().get(0).value());
    assertThat(event.type()).isEqualTo(PayloadType.DATA_WRITTEN);
    DataWritten responsePayload = (DataWritten) event.payload();
    assertThat(responsePayload.commitId()).isEqualTo(commitId);

    event = AvroUtil.decode(producer.history().get(1).value());
    assertThat(event.type()).isEqualTo(PayloadType.DATA_COMPLETE);
    DataComplete readyPayload = (DataComplete) event.payload();
    assertThat(readyPayload.commitId()).isEqualTo(commitId);
    assertThat(readyPayload.assignments()).hasSize(1);
=======
    worker.write(ImmutableList.of(rec));

    Committable committable = worker.committable();

    assertThat(committable.offsetsByTopicPartition()).hasSize(1);
>>>>>>> 690e62e0
    // offset should be one more than the record offset
    assertThat(
            committable
                .offsetsByTopicPartition()
                .get(committable.offsetsByTopicPartition().keySet().iterator().next())
                .offset())
        .isEqualTo(1L);
  }
}<|MERGE_RESOLUTION|>--- conflicted
+++ resolved
@@ -28,11 +28,7 @@
 import io.tabular.iceberg.connect.data.IcebergWriter;
 import io.tabular.iceberg.connect.data.IcebergWriterFactory;
 import io.tabular.iceberg.connect.data.WriterResult;
-<<<<<<< HEAD
-import io.tabular.iceberg.connect.fixtures.EventTestUtil;
-=======
 import io.tabular.iceberg.connect.events.EventTestUtil;
->>>>>>> 690e62e0
 import java.util.Map;
 import org.apache.iceberg.catalog.TableIdentifier;
 import org.apache.iceberg.connect.events.AvroUtil;
@@ -89,35 +85,11 @@
 
     // save a record
     SinkRecord rec = new SinkRecord(SRC_TOPIC_NAME, 0, null, "key", null, value, 0L);
-<<<<<<< HEAD
-    worker.save(ImmutableList.of(rec));
-
-    UUID commitId = UUID.randomUUID();
-    Event commitRequest = new Event(config.controlGroupId(), new StartCommit(commitId));
-    byte[] bytes = AvroUtil.encode(commitRequest);
-    consumer.addRecord(new ConsumerRecord<>(CTL_TOPIC_NAME, 0, 1, "key", bytes));
-
-    worker.process();
-
-    assertThat(producer.history()).hasSize(2);
-
-    Event event = AvroUtil.decode(producer.history().get(0).value());
-    assertThat(event.type()).isEqualTo(PayloadType.DATA_WRITTEN);
-    DataWritten responsePayload = (DataWritten) event.payload();
-    assertThat(responsePayload.commitId()).isEqualTo(commitId);
-
-    event = AvroUtil.decode(producer.history().get(1).value());
-    assertThat(event.type()).isEqualTo(PayloadType.DATA_COMPLETE);
-    DataComplete readyPayload = (DataComplete) event.payload();
-    assertThat(readyPayload.commitId()).isEqualTo(commitId);
-    assertThat(readyPayload.assignments()).hasSize(1);
-=======
     worker.write(ImmutableList.of(rec));
 
     Committable committable = worker.committable();
 
     assertThat(committable.offsetsByTopicPartition()).hasSize(1);
->>>>>>> 690e62e0
     // offset should be one more than the record offset
     assertThat(
             committable
